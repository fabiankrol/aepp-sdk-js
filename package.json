{
  "name": "@aeternity/aepp-sdk",
  "version": "0.24.0-0.2.0",
  "description": "SDK for the æternity blockchain",
  "main": "dist/aepp-sdk.js",
  "browser": "dist/aepp-sdk.browser.js",
  "module": "es/index.js",
  "bin": {
    "aecli": "./bin/aecli.js",
    "aeproject": "./bin/aeproject/aeproject-cli.js"
  },
  "sideEffects": false,
  "scripts": {
    "build": "webpack -p",
    "build:dev": "webpack --mode=development",
    "docs:docco": "docco -t tooling/docs/markdown.jst -c /dev/null bin/*.js && docco -t tooling/docs/markdown.jst -c /dev/null bin/commands/*.js && docco -t tooling/docs/markdown.jst -c /dev/null bin/utils/*.js &&  rm -f docs/null && node rename-to-md.js",
    "docs:api": "node apidoc.js",
    "test": "mocha --recursive --require @babel/register",
    "test:watch": "mocha --recursive --require @babel/register --watch",
    "test-jenkins": "mocha --recursive --require @babel/register --reporter mocha-junit-reporter",
    "prepublishOnly": "npm run build && npm run docs:docco && npm run docs:api",
    "postinstall": "postinstall-build --only-as-dependency dist"
  },
  "license": "ISC",
  "keywords": [
    "API",
    "aeternity",
    "blockchain",
    "SDK",
    "CLI"
  ],
  "dependencies": {
    "@babel/runtime": "^7.0.0-beta.46",
    "@stamp/it": "^1.0.3",
    "@stamp/required": "^1.0.1",
    "aes-js": "^3.1.1",
    "argon2": "^0.19.3",
    "axios": "^0.18.0",
    "blakejs": "^1.1.0",
    "bs58check": "^2.1.1",
    "cacache": "^11.2.0",
<<<<<<< HEAD
    "chalk": "^2.4.1",
=======
    "commander": "^2.14.1",
    "docker-cli-js": "^2.5.1",
>>>>>>> d41c6f21
    "esm": "^3.0.77",
    "fs": "0.0.1-security",
    "fs-extra": "^7.0.0",
    "node-dir": "^0.1.17",
    "original-require": "^1.0.1",
    "path": "^0.12.7",
    "postinstall-build": "^5.0.1",
    "promisify-child-process": "^2.1.2",
    "prompt": "^1.0.0",
    "ramda": "^0.25.0",
    "recursive-rename": "^2.0.0",
    "rlp": "^2.0.0",
    "serialize-javascript": "^1.5.0",
    "sha.js": "^2.4.11",
    "tweetnacl": "^1.0.0",
    "url": "^0.11.0",
    "uuid": "^3.3.2",
<<<<<<< HEAD
    "websocket": "^1.0.26",
    "commander": "^2.14.1",
    "prompt": "^1.0.0"
=======
    "websocket": "^1.0.25"
>>>>>>> d41c6f21
  },
  "repository": {
    "type": "git",
    "url": "https://github.com/aeternity/aepp-sdk-js"
  },
  "devDependencies": {
    "@babel/cli": "^7.0.0-beta.46",
    "@babel/core": "^7.0.0-beta.46",
    "@babel/node": "^7.0.0-beta.46",
    "@babel/plugin-proposal-export-default-from": "^7.0.0-beta.46",
    "@babel/plugin-proposal-object-rest-spread": "^7.0.0-beta.40",
    "@babel/plugin-transform-runtime": "^7.0.0-beta.46",
    "@babel/preset-env": "^7.0.0-beta.39",
    "@babel/register": "^7.0.0-beta.46",
    "babel-core": "6",
    "babel-loader": "^8.0.0-beta.2",
    "babel-plugin-ramda": "^1.6.1",
    "bufferutil": "^3.0.3",
    "chai": "^4.1.2",
    "chai-as-promised": "^7.1.1",
    "docco": "^0.8.0",
    "esdoc": "^1.1.0",
    "esdoc-standard-plugin": "^1.0.0",
    "eslint-config-standard": "^11.0.0",
    "eslint-config-standard-jsx": "^5.0.0",
    "eslint-import-resolver-node": "^0.3.2",
    "eslint-plugin-import": "^2.13.0",
    "eslint-plugin-node": "^7.0.1",
    "eslint-plugin-promise": "^3.8.0",
    "eslint-plugin-react": "^7.10.0",
    "eslint-plugin-standard": "^3.1.0",
    "find-cache-dir": "^2.0.0",
    "jsdoc-to-markdown": "^4.0.1",
    "mocha": "^5.0.0",
    "mocha-junit-reporter": "^1.17.0",
    "safe-buffer": "^5.1.2",
    "sinon": "^4.2.2",
    "source-map": "^0.7.3",
    "standard": "*",
    "standard-loader": "^6.0.1",
    "supports-color": "^5.4.0",
    "uglify-es": "^3.3.9",
    "webpack": "^4.20.1",
    "webpack-cli": "^3.1.2",
    "worker-farm": "^1.6.0"
  }
}<|MERGE_RESOLUTION|>--- conflicted
+++ resolved
@@ -39,12 +39,9 @@
     "blakejs": "^1.1.0",
     "bs58check": "^2.1.1",
     "cacache": "^11.2.0",
-<<<<<<< HEAD
     "chalk": "^2.4.1",
-=======
     "commander": "^2.14.1",
     "docker-cli-js": "^2.5.1",
->>>>>>> d41c6f21
     "esm": "^3.0.77",
     "fs": "0.0.1-security",
     "fs-extra": "^7.0.0",
@@ -53,7 +50,6 @@
     "path": "^0.12.7",
     "postinstall-build": "^5.0.1",
     "promisify-child-process": "^2.1.2",
-    "prompt": "^1.0.0",
     "ramda": "^0.25.0",
     "recursive-rename": "^2.0.0",
     "rlp": "^2.0.0",
@@ -62,13 +58,8 @@
     "tweetnacl": "^1.0.0",
     "url": "^0.11.0",
     "uuid": "^3.3.2",
-<<<<<<< HEAD
     "websocket": "^1.0.26",
-    "commander": "^2.14.1",
     "prompt": "^1.0.0"
-=======
-    "websocket": "^1.0.25"
->>>>>>> d41c6f21
   },
   "repository": {
     "type": "git",
