--- conflicted
+++ resolved
@@ -178,12 +178,8 @@
       const interval = setInterval(
         async () => {
           if (++attempts < maxAttempts) {
-<<<<<<< HEAD
-            process.stdout.write(`\rWaiting for ${txHash} on ${await this.client.base.getHeight()}`)
-=======
             // TODO integrate into proper logging
             // process.stdout.write(`\rWaiting for ${txHash} on ${await this.client.base.getHeight()}`)
->>>>>>> 91b014ba
             let transaction
             try {
               transaction = await this.getTransaction(txHash)
@@ -192,14 +188,9 @@
             }
             let blockHeight = transaction['block_height']
             if (blockHeight !== -1) {
-<<<<<<< HEAD
-              process.stdout.write(`\rTx has been mined in ${blockHeight}`)
-              console.log('')
-=======
               // TODO integrate into proper logging
               // process.stdout.write(`\rTx has been mined in ${blockHeight}`)
               // console.log('')
->>>>>>> 91b014ba
               clearInterval(interval)
               resolve(blockHeight)
             }
