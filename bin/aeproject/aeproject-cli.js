#!/usr/bin/env node
<<<<<<< HEAD

=======
>>>>>>> 4936bb0b
/*
 * ISC License (ISC)
 * Copyright (c) 2018 aeternity developers
 *
 *  Permission to use, copy, modify, and/or distribute this software for any
 *  purpose with or without fee is hereby granted, provided that the above
 *  copyright notice and this permission notice appear in all copies.
 *
 *  THE SOFTWARE IS PROVIDED "AS IS" AND THE AUTHOR DISCLAIMS ALL WARRANTIES WITH
 *  REGARD TO THIS SOFTWARE INCLUDING ALL IMPLIED WARRANTIES OF MERCHANTABILITY
 *  AND FITNESS. IN NO EVENT SHALL THE AUTHOR BE LIABLE FOR ANY SPECIAL, DIRECT,
 *  INDIRECT, OR CONSEQUENTIAL DAMAGES OR ANY DAMAGES WHATSOEVER RESULTING FROM
 *  LOSS OF USE, DATA OR PROFITS, WHETHER IN AN ACTION OF CONTRACT, NEGLIGENCE OR
 *  OTHER TORTIOUS ACTION, ARISING OUT OF OR IN CONNECTION WITH THE USE OR
 *  PERFORMANCE OF THIS SOFTWARE.
 */
<<<<<<< HEAD

=======
>>>>>>> 4936bb0b
'use strict'

require = require('esm')(module /*, options */ ) // use to handle es6 import/export

const program = require('commander')
const commands = require('./commands')

const setupVersion = () => {
  program.version("0.0.1")
}

const setupDefaultHandler = () => {
  program.on('command:*', () => {
    program.help();
  })
}

const setupCommands = () => {
  commands.initCommands(program);
}

const parseParams = () => {
  program.parse(process.argv)
}

const presentHelpIfNeeded = () => {
  if (!program.args.length) program.help();
}

const run = () => {
  setupVersion();
  setupDefaultHandler();
  setupCommands();
  parseParams();
  presentHelpIfNeeded();
}

run();<|MERGE_RESOLUTION|>--- conflicted
+++ resolved
@@ -1,8 +1,5 @@
 #!/usr/bin/env node
-<<<<<<< HEAD
 
-=======
->>>>>>> 4936bb0b
 /*
  * ISC License (ISC)
  * Copyright (c) 2018 aeternity developers
@@ -19,10 +16,6 @@
  *  OTHER TORTIOUS ACTION, ARISING OUT OF OR IN CONNECTION WITH THE USE OR
  *  PERFORMANCE OF THIS SOFTWARE.
  */
-<<<<<<< HEAD
-
-=======
->>>>>>> 4936bb0b
 'use strict'
 
 require = require('esm')(module /*, options */ ) // use to handle es6 import/export
