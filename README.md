---
layout: page
title: SDK.js
navigation: 5
---

<<<<<<< HEAD
# aepp-sdk-js
A wrapper for the æternity Epoch network
=======
A wrapper for the Aeternity Epoch net. 

#### Disclaimer

*The current state of the SDK is Alpha and might be subject to breaking changes and restructuring until it has stabilized*
>>>>>>> 397a3b8a

This SDK is at an alpha stage where things easily can break. We aim to make our alpha releases as stable as possible. Neverless it should not be taken as production-ready. To catch up with the more edgy state of development please check out the [develop branch](https://github.com/aeternity/aepp-sdk-js/tree/develop).

<<<<<<< HEAD
## Install
=======
### Local branch development
This package makes use of ES6 language patterns. To be able to use the full command line functionality provided in this repository, please make sure, that you set up your local environment to use **NodeJS v9 or above**.

### NPM

>>>>>>> 397a3b8a
```
npm install aepps-sdk
```

<<<<<<< HEAD
## Usage
Example [AENS](https://github.com/aeternity/protocol/blob/master/AENS.md) Example
```javascript
const EpochHttpClient = require('aepps-epoch-js')
=======
## Usage 

### Transaction Signing

Signing transactions with private keys is a fundamental feature of the blockchain protocol. Epoch provides useful convenience methods for constructing transactions of different kinds. For more information on these endpoints the [Swagger Explorer](https://aeternity.github.io/epoch-api-docs/?config=https://raw.githubusercontent.com/aeternity/epoch/master/apps/aehttp/priv/swagger.json) is a good starting point. The relevant transactions are grouped under `/tx/*`.

The following snippet demonstrates the most basic usage for offchain signing in the SDK. First call a convenience method to receive a serialized, packed (/w msgpack) and base encrypted version of the transaction which is used in the second step to create a signature on the transaction with the private key.

```javascript

const AeternityClient = require('aepps-sdk')
>>>>>>> 397a3b8a

let provider = new AeternityClient.providers.HttpProvider('localhost', 3003, {internalPort: 3103, secured: false)
let client = AeternityClient(provider)

const privateKey = '<lets assume you extracted your private key which is store here as a hex>'
...

// Convenience method to receive a valid spending transaction hash from the server
client.base.getSpendTx (recipient, amount).then(
    (data) => {
        let unsignedTx = data.tx
        client.tx.sendSigned(tx, privateKey)
    }
)

```

#### Demo

If you are interested in more details how the transactions are encrypted, please use the CLI example [here](https://github.com/aeternity/aepp-sdk-js/blob/develop/examples/signing.js). 

The example demonstrates how to send token with an offchain signed transaction and outputs a detailed description of the decryption process. Before you can run the example you either have to get access to the `keys` pair in your Epoch distribution (option `--keys`) or you have already a hex version of your private key which you can use (option `--private`).

**Option 1, --keys (you have to know your passwort to decrypt the keys, defaults to: 'secret')**
```
examples/signing.js spend-signed <recipient_pub_key> <amount> --keys <your Epoch keys>
```

**Option 2, --private**

```
examples/signing.js spend-signed <recipient_pub_key> <amount> --keys <your Epoch keys>
```
The documentation [here](https://github.com/aeternity/aepp-sdk-js/blob/develop/docs/Signing.md) also walks you through that demo. 

### AENS

The example below covers Aeternity's built-in Naming System functionality. For more information please check [AENS](https://github.com/aeternity/protocol/blob/master/AENS.md)

```javascript
  
// See above for client instanciation 

const aensLifecycle = async (domain, salt) => {

  let domainData = client.aens.query(domain)
  if (domainData) {
    let nameHash = domainData['name_hash']
    console.log(`Name ${domain} is not available anymore! hash: ${nameHash}`)
  } else {
    // get the commitment hash
    let commitment = await client.aens.getCommitmentHash(domain, salt)

    // preclaim the name
    let preclaimHash = await client.aens.preClaim(commitment, 1)
    console.log(`Preclaim hash: ${preclaimHash}`)

    // wait for 1 block
    await client.base.waitNBlocks(1)

    // Claim the domain
    let nameHash = await client.aens.claim(domain, salt, 1)
    console.log(`Domain claimed with hash ${nameHash}`)

    // Let the name point to an account (or oracle)
    let updatedNameHash = await client.aens.update('ak$3Xp...rLYHyuA2', nameHash)
    console.log(`${updatedNameHash} is just the same name hash`)

    let updatedDomainData = client.aens.query('example.aet')
    console.log(`Domain now points to ${JSON.parse(updatedDomainData['pointer'])['account_key']}`)

    // Revoke the domain
    await client.aens.revoke(nameHash, 1)
    return nameHash
  }
}

// salt should be random integer
let randomInt = Math.floor(Math.random() * Math.floor(Number.MAX_SAFE_INTEGER))
aensLifecycle('aepps.aet', 12345).then((nameHash) => console.log("Life and death of 'aepps.aet'"))
```

### Oracles

An oracle serves as a provider of real-world data for smart contracts on the block chain. In Æternity, oracles are first-class citizens of the block chain.

Serving an oracle:
```javascript

const axios = require('axios')

// We are using a websocket provider here
let provider = new AeternityClient.providers.WebSocketProvider (options.host, options.port)
let client = new AeternityClient (provider)

// Add a connection listener listening on 'open' events to make sure, that the oracle is not registered  
client.addConnectionListener(new ConnectionListener({
onOpen: () => {
  // Websocket connection is open
  client.oracles.register ('queryFormat', 'responseFormat', 4, 500, 5).then (
    (oracleId) => {
      // Landing here means that the oracle with ID ${oracleId} is online
      
      // ... now set a function that serves as the immediate responder to a query 
      client.oracles.setResolver ((queryData) => {
        let statementId = queryData['query']
        axios.get (`https://vote.aepps.com/statements/${statementId}/json`)
          .then ((response) => {
            // Respond to the query
            client.oracles.respond (queryData['query_id'], 4, JSON.stringify (response.data))
          })
          .catch (
            (error) => {
              console.error (error)
            }
          )
      })
    }
  )
}})
```

Querying an oracle:
```
// Let's assume the client has been initialised as above...

client.addConnectionListener(new ConnectionListener({
onOpen: () => {
  client.oracles.query (oracle, 4, 10, 10, 7, query).then (
    (response) => {
      console.log (`New response:\n ${JSON.stringify (response)}`)
    }
  )
}})
```

It should be pointed out, that in practice the client side of an oracle lives inside a smart contract and not in Javascript code. This example is mostly for demonstration and testing purposes.


#### Demo

Start the example Oracle provider (Providing Æpp Vote Statements)

```
examples/oracles.js serve
```

Ask questions to the oracle.
```
examples/oracles.js ask <oracle_id>
```

## Tools

### Key decryption

This CLI can be used during development to transform the stored keys on a node
to test offchain signing.

```
npm run decrypt -- <KEYS DIRECTORY>
```

## License
ISC<|MERGE_RESOLUTION|>--- conflicted
+++ resolved
@@ -4,52 +4,50 @@
 navigation: 5
 ---
 
-<<<<<<< HEAD
 # aepp-sdk-js
 A wrapper for the æternity Epoch network
-=======
-A wrapper for the Aeternity Epoch net. 
 
 #### Disclaimer
 
-*The current state of the SDK is Alpha and might be subject to breaking changes and restructuring until it has stabilized*
->>>>>>> 397a3b8a
-
-This SDK is at an alpha stage where things easily can break. We aim to make our alpha releases as stable as possible. Neverless it should not be taken as production-ready. To catch up with the more edgy state of development please check out the [develop branch](https://github.com/aeternity/aepp-sdk-js/tree/develop).
-
-<<<<<<< HEAD
+This SDK is at an alpha stage where things easily can break. We aim to make our
+alpha releases as stable as possible. Neverless it should not be taken as
+production-ready. To catch up with the more edgy state of development please
+check out the [develop branch](https://github.com/aeternity/aepp-sdk-js/tree/develop).
+
 ## Install
-=======
+
+### NPM
+
+```
+npm install aepps-sdk
+```
+
 ### Local branch development
-This package makes use of ES6 language patterns. To be able to use the full command line functionality provided in this repository, please make sure, that you set up your local environment to use **NodeJS v9 or above**.
-
-### NPM
-
->>>>>>> 397a3b8a
-```
-npm install aepps-sdk
-```
-
-<<<<<<< HEAD
+This package makes use of ES6 language patterns. To be able to use the full
+command line functionality provided in this repository, please make sure, that
+you set up your local environment to use **NodeJS v9 or above**.
+
 ## Usage
-Example [AENS](https://github.com/aeternity/protocol/blob/master/AENS.md) Example
+
+Example [AENS](https://github.com/aeternity/protocol/blob/master/AENS.md) 
+
+### Transaction Signing
+
+Signing transactions with private keys is a fundamental feature of the
+blockchain protocol. Epoch provides useful convenience methods for constructing
+transactions of different kinds. For more information on these endpoints the
+[Swagger Explorer](https://aeternity.github.io/epoch-api-docs/?config=https://raw.githubusercontent.com/aeternity/epoch/master/apps/aehttp/priv/swagger.json)
+is a good starting point. The relevant transactions are grouped under `/tx/*`.
+
+The following snippet demonstrates the most basic usage for offchain signing in
+the SDK. First call a convenience method to receive a serialized, packed
+(/w msgpack) and base encrypted version of the transaction which is used in the
+second step to create a signature on the transaction with the private key.
+
 ```javascript
-const EpochHttpClient = require('aepps-epoch-js')
-=======
-## Usage 
-
-### Transaction Signing
-
-Signing transactions with private keys is a fundamental feature of the blockchain protocol. Epoch provides useful convenience methods for constructing transactions of different kinds. For more information on these endpoints the [Swagger Explorer](https://aeternity.github.io/epoch-api-docs/?config=https://raw.githubusercontent.com/aeternity/epoch/master/apps/aehttp/priv/swagger.json) is a good starting point. The relevant transactions are grouped under `/tx/*`.
-
-The following snippet demonstrates the most basic usage for offchain signing in the SDK. First call a convenience method to receive a serialized, packed (/w msgpack) and base encrypted version of the transaction which is used in the second step to create a signature on the transaction with the private key.
-
-```javascript
-
 const AeternityClient = require('aepps-sdk')
->>>>>>> 397a3b8a
-
-let provider = new AeternityClient.providers.HttpProvider('localhost', 3003, {internalPort: 3103, secured: false)
+
+let provider = new AeternityClient.providers.HttpProvider('localhost', 3003, {internalPort: 3103, secured: false})
 let client = AeternityClient(provider)
 
 const privateKey = '<lets assume you extracted your private key which is store here as a hex>'
@@ -62,14 +60,19 @@
         client.tx.sendSigned(tx, privateKey)
     }
 )
-
 ```
 
 #### Demo
 
-If you are interested in more details how the transactions are encrypted, please use the CLI example [here](https://github.com/aeternity/aepp-sdk-js/blob/develop/examples/signing.js). 
-
-The example demonstrates how to send token with an offchain signed transaction and outputs a detailed description of the decryption process. Before you can run the example you either have to get access to the `keys` pair in your Epoch distribution (option `--keys`) or you have already a hex version of your private key which you can use (option `--private`).
+If you are interested in more details how the transactions are encrypted, please
+use this
+[CLI example](https://github.com/aeternity/aepp-sdk-js/blob/develop/examples/signing.js).
+
+The example demonstrates how to send token with an offchain signed transaction
+and outputs a detailed description of the decryption process. Before you can run
+the example you either have to get access to the `keys` pair in your Epoch
+distribution (option `--keys`) or you have already a hex version of your private
+key which you can use (option `--private`).
 
 **Option 1, --keys (you have to know your passwort to decrypt the keys, defaults to: 'secret')**
 ```
@@ -81,15 +84,18 @@
 ```
 examples/signing.js spend-signed <recipient_pub_key> <amount> --keys <your Epoch keys>
 ```
-The documentation [here](https://github.com/aeternity/aepp-sdk-js/blob/develop/docs/Signing.md) also walks you through that demo. 
+The [documentation](https://github.com/aeternity/aepp-sdk-js/blob/develop/docs/Signing.md) 
+also walks you through that demo. 
 
 ### AENS
 
-The example below covers Aeternity's built-in Naming System functionality. For more information please check [AENS](https://github.com/aeternity/protocol/blob/master/AENS.md)
+The example below covers Aeternity's built-in Naming System functionality. For
+more information please check
+[AENS](https://github.com/aeternity/protocol/blob/master/AENS.md)
 
 ```javascript
-  
-// See above for client instanciation 
+
+// See above for client instantiation
 
 const aensLifecycle = async (domain, salt) => {
 
@@ -132,7 +138,8 @@
 
 ### Oracles
 
-An oracle serves as a provider of real-world data for smart contracts on the block chain. In Æternity, oracles are first-class citizens of the block chain.
+An oracle serves as a provider of real-world data for smart contracts on the
+block chain. In Æternity, oracles are first-class citizens of the block chain.
 
 Serving an oracle:
 ```javascript
@@ -143,15 +150,15 @@
 let provider = new AeternityClient.providers.WebSocketProvider (options.host, options.port)
 let client = new AeternityClient (provider)
 
-// Add a connection listener listening on 'open' events to make sure, that the oracle is not registered  
+// Add a connection listener listening on 'open' events to make sure, that the oracle is not registered
 client.addConnectionListener(new ConnectionListener({
 onOpen: () => {
   // Websocket connection is open
   client.oracles.register ('queryFormat', 'responseFormat', 4, 500, 5).then (
     (oracleId) => {
       // Landing here means that the oracle with ID ${oracleId} is online
-      
-      // ... now set a function that serves as the immediate responder to a query 
+
+      // ... now set a function that serves as the immediate responder to a query
       client.oracles.setResolver ((queryData) => {
         let statementId = queryData['query']
         axios.get (`https://vote.aepps.com/statements/${statementId}/json`)
@@ -184,7 +191,9 @@
 }})
 ```
 
-It should be pointed out, that in practice the client side of an oracle lives inside a smart contract and not in Javascript code. This example is mostly for demonstration and testing purposes.
+It should be pointed out, that in practice the client side of an oracle lives
+inside a smart contract and not in Javascript code. This example is mostly for
+demonstration and testing purposes.
 
 
 #### Demo
