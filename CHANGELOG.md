--- conflicted
+++ resolved
@@ -2,7 +2,6 @@
 All notable changes to this project will be documented in this file. This change
 log follows the conventions of [keepachangelog.com](http://keepachangelog.com/).
 
-<<<<<<< HEAD
 ## [0.22.0-0.1.0-alpha.2]
 ### Added
 - Add CLI implementation
@@ -12,12 +11,9 @@
 - Link aecli to ./bin/aecli.js in package.json (After "npm link" you can use CLI globally)
 - Wait until pre-claim transaction block was mined before send claim transaction
 
+
 ## [0.22.0-0.1.0-alpha.1]
 ### Added
-=======
-## [0.22.0-0.1.0-alpha.1]
-### Added
->>>>>>> e9fecc21
 - nameId function for commitment hash calculations
 
 ### Changed
